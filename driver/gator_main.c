/**
 * Copyright (C) Arm Limited 2010-2016. All rights reserved.
 *
 * This program is free software; you can redistribute it and/or modify
 * it under the terms of the GNU General Public License version 2 as
 * published by the Free Software Foundation.
 *
 */

/* This version must match the gator daemon version */
#define PROTOCOL_VERSION    690
static unsigned long gator_protocol_version = PROTOCOL_VERSION;

#include <linux/version.h>
#include <linux/slab.h>
#include <linux/cpu.h>
#include <linux/sched.h>
#include <linux/irq.h>
#include <linux/vmalloc.h>
#include <linux/hardirq.h>
#include <linux/highmem.h>
#include <linux/pagemap.h>
#include <linux/suspend.h>
#include <linux/module.h>
#include <linux/perf_event.h>
#include <linux/utsname.h>
#include <linux/kthread.h>
#include <linux/uaccess.h>

#if LINUX_VERSION_CODE >= KERNEL_VERSION(4, 10, 0)
#include <linux/cpuhotplug.h>
#endif

#if LINUX_VERSION_CODE >= KERNEL_VERSION(3, 15, 0)
#include <linux/notifier.h>
#endif

#include "gator.h"
#include "generated_gator_src_md5.h"

#if LINUX_VERSION_CODE < KERNEL_VERSION(3, 4, 0)
#error Kernels prior to 3.4 not supported. DS-5 v5.21 and earlier supported 2.6.32 and later.
#endif

#if defined(MODULE) && !defined(CONFIG_MODULES)
#error Cannot build a module against a kernel that does not support modules. To resolve, either rebuild the kernel to support modules or build gator as part of the kernel.
#endif

#if !defined(CONFIG_GENERIC_TRACER) && !defined(CONFIG_TRACING)
#error gator requires the kernel to have CONFIG_GENERIC_TRACER or CONFIG_TRACING defined
#endif

#ifndef CONFIG_PROFILING
#error gator requires the kernel to have CONFIG_PROFILING defined
#endif

#ifndef CONFIG_HIGH_RES_TIMERS
#error gator requires the kernel to have CONFIG_HIGH_RES_TIMERS defined to support PC sampling
#endif

#if LINUX_VERSION_CODE < KERNEL_VERSION(3, 12, 0) && defined(__arm__) && defined(CONFIG_SMP) && !defined(CONFIG_LOCAL_TIMERS)
#error gator requires the kernel to have CONFIG_LOCAL_TIMERS defined on SMP systems
#endif

#if !(GATOR_PERF_PMU_SUPPORT)
#ifndef CONFIG_PERF_EVENTS
#error gator requires the kernel to have CONFIG_PERF_EVENTS defined to support pmu hardware counters
#elif !defined CONFIG_HW_PERF_EVENTS
#error gator requires the kernel to have CONFIG_HW_PERF_EVENTS defined to support pmu hardware counters
#endif
#endif

/******************************************************************************
 * DEFINES
 ******************************************************************************/
#define SUMMARY_BUFFER_SIZE       (1*1024)
#define BACKTRACE_BUFFER_SIZE     (128*1024)
#define NAME_BUFFER_SIZE          (64*1024)
#define COUNTER_BUFFER_SIZE       (64*1024) /* counters have the core as part of the data and the core value in the frame header may be discarded */
#define BLOCK_COUNTER_BUFFER_SIZE (128*1024)
#define ANNOTATE_BUFFER_SIZE      (128*1024)    /* annotate counters have the core as part of the data and the core value in the frame header may be discarded */
#define SCHED_TRACE_BUFFER_SIZE   (128*1024)
#define IDLE_BUFFER_SIZE          (32*1024) /* idle counters have the core as part of the data and the core value in the frame header may be discarded */
#define ACTIVITY_BUFFER_SIZE      (128*1024)

#define NO_COOKIE      0U
#define UNRESOLVED_COOKIE ~0U

#define FRAME_SUMMARY       1
#define FRAME_BACKTRACE     2
#define FRAME_NAME          3
#define FRAME_COUNTER       4
#define FRAME_BLOCK_COUNTER 5
#define FRAME_ANNOTATE      6
#define FRAME_SCHED_TRACE   7
#define FRAME_IDLE          9
#define FRAME_ACTIVITY     13

#define MESSAGE_END_BACKTRACE 1

/* Name Frame Messages */
#define MESSAGE_COOKIE      1
#define MESSAGE_THREAD_NAME 2

/* Scheduler Trace Frame Messages */
#define MESSAGE_SCHED_SWITCH 1
#define MESSAGE_SCHED_EXIT   2

/* Summary Frame Messages */
#define MESSAGE_SUMMARY   1
#define MESSAGE_CORE_NAME 3

/* Activity Frame Messages */
#define MESSAGE_LINK   1
#define MESSAGE_SWITCH 2
#define MESSAGE_EXIT   3

#define MAXSIZE_PACK32     5
#define MAXSIZE_PACK64    10

#define FRAME_HEADER_SIZE 3

#if defined(__arm__)
#define PC_REG regs->ARM_pc
#elif defined(__aarch64__)
#define PC_REG regs->pc
#else
#define PC_REG regs->ip
#endif

enum {
    SUMMARY_BUF,
    BACKTRACE_BUF,
    NAME_BUF,
    COUNTER_BUF,
    BLOCK_COUNTER_BUF,
    ANNOTATE_BUF,
    SCHED_TRACE_BUF,
    IDLE_BUF,
    ACTIVITY_BUF,
    NUM_GATOR_BUFS
};

/******************************************************************************
 * Globals
 ******************************************************************************/
/* Size of the largest buffer. Effectively constant, set in gator_op_create_files */
static unsigned long userspace_buffer_size;
static unsigned long gator_backtrace_depth;
/* How often to commit the buffers for live in nanoseconds */
static u64 gator_live_rate;

static unsigned long gator_started;
static u64 gator_monotonic_started;
static u64 gator_sync_time;
static u64 gator_hibernate_time;
static unsigned long gator_buffer_opened;
static unsigned long gator_timer_count;
static unsigned long gator_response_type;
static DEFINE_MUTEX(start_mutex);
static DEFINE_MUTEX(gator_buffer_mutex);

static bool event_based_sampling;

static DECLARE_WAIT_QUEUE_HEAD(gator_buffer_wait);
static DECLARE_WAIT_QUEUE_HEAD(gator_annotate_wait);
static struct timer_list gator_buffer_wake_up_timer;
static bool gator_buffer_wake_run;
/* Initialize semaphore unlocked to initialize memory values */
static DEFINE_SEMAPHORE(gator_buffer_wake_sem);
static struct task_struct *gator_buffer_wake_thread;
static LIST_HEAD(gator_events);

static DEFINE_PER_CPU(u64, last_timestamp);

static bool printed_monotonic_warning;

static u32 gator_cpuids[NR_CPUS];
int gator_clusterids[NR_CPUS];
static bool sent_core_name[NR_CPUS];

static DEFINE_PER_CPU(bool, in_scheduler_context);

/******************************************************************************
 * Prototypes
 ******************************************************************************/
static void gator_emit_perf_time(u64 time);
static void gator_op_create_files(struct super_block *sb, struct dentry *root);
static void gator_backtrace_handler(struct pt_regs *const regs);
static int gator_events_perf_pmu_reread(void);
static int gator_events_perf_pmu_create_files(struct super_block *sb, struct dentry *root);
static void gator_trace_power_init(void);
static int gator_trace_power_create_files(struct super_block *sb, struct dentry *root);
static int sched_trace_create_files(struct super_block *sb, struct dentry *root);
static void gator_trace_sched_init(void);

/* gator_buffer is protected by being per_cpu and by having IRQs
 * disabled when writing to it. Most marshal_* calls take care of this
 * except for marshal_cookie*, marshal_backtrace* and marshal_frame
 * where the caller is responsible for doing so. No synchronization is
 * needed with the backtrace buffer as it is per cpu and is only used
 * from the hrtimer. The annotate_lock must be held when using the
 * annotation buffer as it is not per cpu. collect_counters which is
 * the sole writer to the block counter frame is additionally
 * protected by the per cpu collecting flag.
 */

/* Size of the buffer, must be a power of 2. Effectively constant, set in gator_op_setup. */
static uint32_t gator_buffer_size[NUM_GATOR_BUFS];
/* gator_buffer_size - 1, bitwise and with pos to get offset into the array. Effectively constant, set in gator_op_setup. */
static uint32_t gator_buffer_mask[NUM_GATOR_BUFS];
/* Read position in the buffer. Initialized to zero in gator_op_setup and incremented after bytes are read by userspace in userspace_buffer_read */
static DEFINE_PER_CPU(int[NUM_GATOR_BUFS], gator_buffer_read);
/* Write position in the buffer. Initialized to zero in gator_op_setup and incremented after bytes are written to the buffer */
static DEFINE_PER_CPU(int[NUM_GATOR_BUFS], gator_buffer_write);
/* Commit position in the buffer. Initialized to zero in gator_op_setup and incremented after a frame is ready to be read by userspace */
static DEFINE_PER_CPU(int[NUM_GATOR_BUFS], gator_buffer_commit);
/* If set to false, decreases the number of bytes returned by
 * buffer_bytes_available. Set in buffer_check_space if no space is
 * remaining. Initialized to true in gator_op_setup. This means that
 * if we run out of space, continue to report that no space is
 * available until bytes are read by userspace
 */
static DEFINE_PER_CPU(int[NUM_GATOR_BUFS], buffer_space_available);
/* The buffer. Allocated in gator_op_setup */
static DEFINE_PER_CPU(char *[NUM_GATOR_BUFS], gator_buffer);
/* The time after which the buffer should be committed for live display */
static DEFINE_PER_CPU(u64, gator_buffer_commit_time);

/* List of all gator events - new events must be added to this list */
#define GATOR_EVENTS_LIST \
    GATOR_EVENT(gator_events_block_init) \
    GATOR_EVENT(gator_events_ccn504_init) \
    GATOR_EVENT(gator_events_irq_init) \
    GATOR_EVENT(gator_events_l2c310_init) \
    GATOR_EVENT(gator_events_mali_init) \
    GATOR_EVENT(gator_events_mali_midgard_hw_init) \
    GATOR_EVENT(gator_events_mali_midgard_init) \
    GATOR_EVENT(gator_events_meminfo_init) \
    GATOR_EVENT(gator_events_mmapped_init) \
    GATOR_EVENT(gator_events_net_init) \
    GATOR_EVENT(gator_events_perf_pmu_init) \
    GATOR_EVENT(gator_events_sched_init) \

#define GATOR_EVENT(EVENT_INIT) __weak int EVENT_INIT(void);
GATOR_EVENTS_LIST
#undef GATOR_EVENT

static int (*gator_events_list[])(void) = {
#define GATOR_EVENT(EVENT_INIT) EVENT_INIT,
GATOR_EVENTS_LIST
#undef GATOR_EVENT
};

/******************************************************************************
 * Application Includes
 ******************************************************************************/
#include "gator_fs.c"
#include "gator_pmu.c"
#include "gator_buffer_write.c"
#include "gator_buffer.c"
#include "gator_marshaling.c"
#include "gator_hrtimer_gator.c"
#include "gator_cookies.c"
#include "gator_annotate.c"
#include "gator_trace_sched.c"
#include "gator_trace_power.c"
#include "gator_trace_gpu.c"
#include "gator_backtrace.c"
#include "gator_events_perf_pmu.c"

/******************************************************************************
 * Misc
 ******************************************************************************/

MODULE_PARM_DESC(gator_src_md5, "Gator driver source code md5sum");
module_param_named(src_md5, gator_src_md5, charp, 0444);

u32 gator_cpuid(void)
{
#if defined(__arm__) || defined(__aarch64__)
    u32 val;
#if !defined(__aarch64__)
    asm volatile("mrc p15, 0, %0, c0, c0, 0" : "=r" (val));
#else
    asm volatile("mrs %0, midr_el1" : "=r" (val));
#endif
    return ((val & 0xff000000) >> 12) | ((val & 0xfff0) >> 4);
#else
    return OTHER;
#endif
}

static DECLARE_TIMER_HANDLER(gator_buffer_wake_up)
{
    wake_up(&gator_buffer_wait);
}

static int gator_buffer_wake_func(void *data)
{
    for (;;) {
        if (down_killable(&gator_buffer_wake_sem))
            break;

        /* Eat up any pending events */
        while (!down_trylock(&gator_buffer_wake_sem))
            ;

        if (!gator_buffer_wake_run)
            break;

        gator_buffer_wake_up(0);
    }

    return 0;
}

/******************************************************************************
 * Commit interface
 ******************************************************************************/
static bool buffer_commit_ready(int prev_cpu, int prev_buftype, int *out_cpu, int * out_buftype)
{
    int cpu_x, x;

    // simple sort of QOS/fair scheduling of buffer checking. we scan starting at the next item after the last successful one
    // up to the end, and if nothing is found from the start upto and including the last successful one.
    // that way we do not favour lower number cpu or lower number buffer.

    // do everything after (prev_cpu:prev_buftype)
    for (x = 0; x < NUM_GATOR_BUFS; x++) {
        for_each_present_cpu(cpu_x) {
            if ((cpu_x > prev_cpu) || ((cpu_x == prev_cpu) && (x > prev_buftype))) {
                if (per_cpu(gator_buffer_commit, cpu_x)[x] != per_cpu(gator_buffer_read, cpu_x)[x]) {
                    *out_cpu = cpu_x;
                    *out_buftype = x;
                    return true;
                }
            }
            else {
                goto low_half;
            }
        }
    }


    // now everything upto and including (prev_cpu:prev_buftype)
low_half:

    for (x = 0; x < NUM_GATOR_BUFS; x++) {
        for_each_present_cpu(cpu_x) {
            if ((cpu_x < prev_cpu) || ((cpu_x == prev_cpu) && (x <= prev_buftype))) {
                if (per_cpu(gator_buffer_commit, cpu_x)[x] != per_cpu(gator_buffer_read, cpu_x)[x]) {
                    *out_cpu = cpu_x;
                    *out_buftype = x;
                    return true;
                }
            }
            else {
                goto not_found;
            }
        }
    }

    // nothing found
not_found:

    *out_cpu = -1;
    *out_buftype = -1;
    return false;
}

/******************************************************************************
 * hrtimer interrupt processing
 ******************************************************************************/
static void gator_timer_interrupt(void)
{
    struct pt_regs *const regs = get_irq_regs();

    gator_backtrace_handler(regs);
}

static void gator_backtrace_handler(struct pt_regs *const regs)
{
    u64 time = gator_get_time();
    int cpu = get_physical_cpu();

    /* Output backtrace */
    gator_add_sample(cpu, regs, time);

    /* Collect counters */
    if (!per_cpu(collecting, cpu))
        collect_counters(time, current, false);

    /* No buffer flushing occurs during sched switch for RT-Preempt full. The block counter frame will be flushed by collect_counters, but the sched buffer needs to be explicitly flushed */
#ifdef CONFIG_PREEMPT_RT_FULL
    buffer_check(cpu, SCHED_TRACE_BUF, time);
#endif
}

static int gator_running;

/* This function runs in interrupt context and on the appropriate core */
static void gator_timer_offline(void *migrate)
{
    struct gator_interface *gi;
    int i, len, cpu = get_physical_cpu();
    int *buffer;
    u64 time;

    gator_trace_sched_offline();
    gator_trace_power_offline();

    if (!migrate)
        gator_hrtimer_offline();

    /* Offline any events and output counters */
    time = gator_get_time();
    if (marshal_event_header(time)) {
        list_for_each_entry(gi, &gator_events, list) {
            if (gi->offline) {
                len = gi->offline(&buffer, migrate);
                if (len < 0)
                    pr_err("gator: offline failed for %s\n", gi->name);
                marshal_event(len, buffer);
            }
        }
        /* Only check after writing all counters so that time and corresponding counters appear in the same frame */
        buffer_check(cpu, BLOCK_COUNTER_BUF, time);
    }

    /* Flush all buffers on this core */
    for (i = 0; i < NUM_GATOR_BUFS; i++)
        gator_commit_buffer(cpu, i, time);
}

/* This function runs in interrupt context and may be running on a core other than core 'cpu' */
static void gator_timer_offline_dispatch(int cpu, bool migrate)
{
    struct gator_interface *gi;

    list_for_each_entry(gi, &gator_events, list) {
        if (gi->offline_dispatch)
            gi->offline_dispatch(cpu, migrate);
    }
}

static void gator_timer_stop(void)
{
    int cpu;

    if (gator_running) {
        on_each_cpu(gator_timer_offline, NULL, 1);
        for_each_online_cpu(cpu) {
            gator_timer_offline_dispatch(lcpu_to_pcpu(cpu), false);
        }

        gator_running = 0;
        gator_hrtimer_shutdown();
    }
}

static int gator_get_clusterid(const u32 cpuid)
{
    int i;

    for (i = 0; i < gator_cluster_count; i++) {
        if (gator_clusters[i]->cpuid == cpuid)
            return i;
    }

    return 0;
}

static void gator_send_core_name(const int cpu, const u32 cpuid)
{
#if defined(__arm__) || defined(__aarch64__)
    if (!sent_core_name[cpu] || (cpuid != gator_cpuids[cpu])) {
        const struct gator_cpu *const gator_cpu = gator_find_cpu_by_cpuid(cpuid);
        const char *core_name = NULL;
        char core_name_buf[32];

        /* Save off this cpuid */
        gator_cpuids[cpu] = cpuid;
        gator_clusterids[cpu] = gator_get_clusterid(cpuid);
        if (gator_cpu != NULL) {
            core_name = gator_cpu->core_name;
        } else {
            if (cpuid == -1)
                snprintf(core_name_buf, sizeof(core_name_buf), "Unknown");
            else
                snprintf(core_name_buf, sizeof(core_name_buf), "Unknown (0x%.5x)", cpuid);
            core_name = core_name_buf;
        }

        marshal_core_name(cpu, cpuid, core_name);
        sent_core_name[cpu] = true;
    }
#endif
}

static void gator_read_cpuid(void *arg)
{
    const u32 cpuid = gator_cpuid();
    const int cpu = get_physical_cpu();

    pr_notice("gator: Detected CPUID for %i as 0x%x\n", cpu, cpuid);

    gator_cpuids[cpu] = cpuid;
    gator_clusterids[cpu] = gator_get_clusterid(cpuid);
}

/* This function runs in interrupt context and on the appropriate core */
static void gator_timer_online(void *migrate)
{
    struct gator_interface *gi;
    int len, cpu = get_physical_cpu();
    int *buffer;
    u64 time;

    /* Send what is currently running on this core */
    marshal_sched_trace_switch(current->pid, 0);

    gator_trace_power_online();

    /* online any events and output counters */
    time = gator_get_time();
    if (marshal_event_header(time)) {
        list_for_each_entry(gi, &gator_events, list) {
            if (gi->online) {
                len = gi->online(&buffer, migrate);
                if (len < 0)
                    pr_err("gator: online failed for %s\n", gi->name);
                marshal_event(len, buffer);
            }
        }
        /* Only check after writing all counters so that time and corresponding counters appear in the same frame */
        buffer_check(cpu, BLOCK_COUNTER_BUF, time);
    }

    if (!migrate)
        gator_hrtimer_online();

    gator_send_core_name(cpu, gator_cpuid());
}

/* This function runs in interrupt context and may be running on a core other than core 'cpu' */
static void gator_timer_online_dispatch(int cpu, bool migrate)
{
    struct gator_interface *gi;

    list_for_each_entry(gi, &gator_events, list) {
        if (gi->online_dispatch)
            gi->online_dispatch(cpu, migrate);
    }
}

#include "gator_iks.c"

static int gator_timer_start(unsigned long sample_rate)
{
    int cpu;

    if (gator_running) {
        pr_notice("gator: already running\n");
        return 0;
    }

    gator_running = 1;

    /* event based sampling trumps hr timer based sampling */
    if (event_based_sampling)
        sample_rate = 0;

    if (gator_hrtimer_init(sample_rate, gator_timer_interrupt) == -1)
        return -1;

    /* Send off the previously saved cpuids */
    for_each_present_cpu(cpu) {
        preempt_disable();
        gator_send_core_name(cpu, gator_cpuids[cpu]);
        preempt_enable();
    }

    gator_send_iks_core_names();
    for_each_online_cpu(cpu) {
        gator_timer_online_dispatch(lcpu_to_pcpu(cpu), false);
    }
    on_each_cpu(gator_timer_online, NULL, 1);

    return 0;
}

u64 gator_get_time(void)
{
    struct timespec ts;
    u64 timestamp;
    u64 prev_timestamp;
    u64 delta;
    int cpu = smp_processor_id();

    /* Match clock_gettime(CLOCK_MONOTONIC_RAW, &ts) from userspace */
    getrawmonotonic(&ts);
    timestamp = timespec_to_ns(&ts);

    /* getrawmonotonic is not monotonic on all systems. Detect and
     * attempt to correct these cases. up to 0.5ms delta has been seen
     * on some systems, which can skew Streamline data when viewing at
     * high resolution. This doesn't work well with interrupts, but that
     * it's OK - the real concern is to catch big jumps in time
     */
    prev_timestamp = per_cpu(last_timestamp, cpu);
    if (prev_timestamp <= timestamp) {
        per_cpu(last_timestamp, cpu) = timestamp;
    } else {
        delta = prev_timestamp - timestamp;
        /* Log the error once */
        if (!printed_monotonic_warning && delta > 500000) {
            pr_err("%s: getrawmonotonic is not monotonic  cpu: %i  delta: %lli\nSkew in Streamline data may be present at the fine zoom levels\n", __func__, cpu, delta);
            printed_monotonic_warning = true;
        }
        timestamp = prev_timestamp;
    }

    return timestamp - gator_monotonic_started;
}

static void gator_emit_perf_time(u64 time)
{
#if LINUX_VERSION_CODE >= KERNEL_VERSION(3, 10, 0) && LINUX_VERSION_CODE < KERNEL_VERSION(4, 2, 0)
    if (time >= gator_sync_time) {
        marshal_event_single64(0, -1, local_clock());
        gator_sync_time += NSEC_PER_SEC;
        if (gator_live_rate <= 0)
            gator_commit_buffer(get_physical_cpu(), COUNTER_BUF, time);
    }
#endif
}

/******************************************************************************
 * cpu hotplug and pm notifiers
 ******************************************************************************/
#if LINUX_VERSION_CODE >= KERNEL_VERSION(4, 10, 0)

static enum cpuhp_state gator_cpuhp_online;

static int gator_cpuhp_notify_online(unsigned int cpu)
{
    gator_timer_online_dispatch(cpu, false);
    smp_call_function_single(cpu, gator_timer_online, NULL, 1);
    return 0;
}

static int gator_cpuhp_notify_offline(unsigned int cpu)
{
    smp_call_function_single(cpu, gator_timer_offline, NULL, 1);
    gator_timer_offline_dispatch(cpu, false);
    return 0;
}

static int gator_register_hotcpu_notifier(void)
{
    int retval;

    retval = cpuhp_setup_state(CPUHP_AP_ONLINE_DYN, "gator/cpuhotplug:online", gator_cpuhp_notify_online, gator_cpuhp_notify_offline);
    if (retval >= 0) {
        gator_cpuhp_online = retval;
        retval = 0;
    }
    return retval;
}

static void gator_unregister_hotcpu_notifier(void)
{
    cpuhp_remove_state(gator_cpuhp_online);
}

#else

static int gator_hotcpu_notify(struct notifier_block *self, unsigned long action, void *hcpu)
{
    int cpu = lcpu_to_pcpu((long)hcpu);

    switch (action) {
    case CPU_DOWN_PREPARE:
    case CPU_DOWN_PREPARE_FROZEN:
        smp_call_function_single(cpu, gator_timer_offline, NULL, 1);
        gator_timer_offline_dispatch(cpu, false);
        break;
    case CPU_ONLINE:
    case CPU_ONLINE_FROZEN:
        gator_timer_online_dispatch(cpu, false);
        smp_call_function_single(cpu, gator_timer_online, NULL, 1);
        break;
    }

    return NOTIFY_OK;
}

static struct notifier_block __refdata gator_hotcpu_notifier = {
    .notifier_call = gator_hotcpu_notify,
};

static int gator_register_hotcpu_notifier(void)
{
    return register_hotcpu_notifier(&gator_hotcpu_notifier);
}

static void gator_unregister_hotcpu_notifier(void)
{
    unregister_hotcpu_notifier(&gator_hotcpu_notifier);
}

#endif

/* n.b. calling "on_each_cpu" only runs on those that are online.
 * Registered linux events are not disabled, so their counters will
 * continue to collect
 */
static int gator_pm_notify(struct notifier_block *nb, unsigned long event, void *dummy)
{
    int cpu;
    struct timespec ts;

    switch (event) {
    case PM_HIBERNATION_PREPARE:
    case PM_SUSPEND_PREPARE:
        gator_unregister_hotcpu_notifier();
        unregister_scheduler_tracepoints();
        on_each_cpu(gator_timer_offline, NULL, 1);
        for_each_online_cpu(cpu) {
            gator_timer_offline_dispatch(lcpu_to_pcpu(cpu), false);
        }

        /* Record the wallclock hibernate time */
        getnstimeofday(&ts);
        gator_hibernate_time = timespec_to_ns(&ts) - gator_get_time();
        break;
    case PM_POST_HIBERNATION:
    case PM_POST_SUSPEND:
        /* Adjust gator_monotonic_started for the time spent sleeping, as gator_get_time does not account for it */
        if (gator_hibernate_time > 0) {
            getnstimeofday(&ts);
            gator_monotonic_started += gator_hibernate_time + gator_get_time() - timespec_to_ns(&ts);
            gator_hibernate_time = 0;
        }

        for_each_online_cpu(cpu) {
            gator_timer_online_dispatch(lcpu_to_pcpu(cpu), false);
        }
        on_each_cpu(gator_timer_online, NULL, 1);
        register_scheduler_tracepoints();
        gator_register_hotcpu_notifier();
        break;
    }

    return NOTIFY_OK;
}

static struct notifier_block gator_pm_notifier = {
    .notifier_call = gator_pm_notify,
};

static int gator_notifier_start(void)
{
    int retval = gator_register_hotcpu_notifier();
    if (retval == 0)
        retval = register_pm_notifier(&gator_pm_notifier);
    return retval;
}

static void gator_notifier_stop(void)
{
    unregister_pm_notifier(&gator_pm_notifier);
    gator_unregister_hotcpu_notifier();
}

/******************************************************************************
 * Main
 ******************************************************************************/
static void gator_summary(void)
{
    u64 timestamp, uptime;
    struct timespec ts;
    char uname_buf[100];

    snprintf(uname_buf, sizeof(uname_buf), "%s %s %s %s %s GNU/Linux", utsname()->sysname, utsname()->nodename, utsname()->release, utsname()->version, utsname()->machine);

    getnstimeofday(&ts);
    timestamp = timespec_to_ns(&ts);

    /* Similar to reading /proc/uptime from fs/proc/uptime.c, calculate uptime */
#if LINUX_VERSION_CODE < KERNEL_VERSION(3, 11, 0)
    {
        void (*m2b)(struct timespec *ts);

        do_posix_clock_monotonic_gettime(&ts);
        /* monotonic_to_bootbased is not defined for some versions of Android */
        m2b = symbol_get(monotonic_to_bootbased);
        if (m2b)
            m2b(&ts);
    }
    uptime = timespec_to_ns(&ts);
#elif LINUX_VERSION_CODE < KERNEL_VERSION(4, 20, 0)
    get_monotonic_boottime(&ts);
    uptime = timespec_to_ns(&ts);
#else
    uptime = ktime_to_ns(ktime_get_boottime());
#endif

    /* Disable preemption as gator_get_time calls smp_processor_id to verify time is monotonic */
    preempt_disable();
    /* Set monotonic_started to zero as gator_get_time is uptime minus monotonic_started */
    gator_monotonic_started = 0;
    gator_monotonic_started = gator_get_time();

    marshal_summary(timestamp, uptime, gator_monotonic_started, uname_buf);
    gator_sync_time = 0;
    gator_emit_perf_time(gator_monotonic_started);
    /* Always flush COUNTER_BUF so that the initial perf_time is received before it's used */
    gator_commit_buffer(get_physical_cpu(), COUNTER_BUF, 0);
    preempt_enable();
}

int gator_events_install(struct gator_interface *interface)
{
    list_add_tail(&interface->list, &gator_events);

    return 0;
}

int gator_events_get_key(void)
{
    /* key 0 is reserved as a timestamp. key 1 is reserved as the marker
     * for thread specific counters. key 2 is reserved as the marker for
     * core. Odd keys are assigned by the driver, even keys by the
     * daemon.
     */
    static int key = 3;
    const int ret = key;

    key += 2;
    return ret;
}

static int gator_init(void)
{
    calc_first_cluster_size();

    return 0;
}

static void gator_exit(void)
{
    struct gator_interface *gi;

    list_for_each_entry(gi, &gator_events, list)
        if (gi->shutdown)
            gi->shutdown();
}

static int gator_start(void)
{
    unsigned long cpu, i;
    struct gator_interface *gi;

    gator_buffer_wake_run = true;
    gator_buffer_wake_thread = kthread_run(gator_buffer_wake_func, NULL, "gator_bwake");
    if (IS_ERR(gator_buffer_wake_thread))
        goto bwake_failure;

    if (gator_migrate_start())
        goto migrate_failure;

    /* Initialize the buffer with the frame type and core */
    for_each_present_cpu(cpu) {
        for (i = 0; i < NUM_GATOR_BUFS; i++)
            marshal_frame(cpu, i);
        per_cpu(last_timestamp, cpu) = 0;
    }
    printed_monotonic_warning = false;

    /* Capture the start time */
    gator_summary();

    /* start all events */
    list_for_each_entry(gi, &gator_events, list) {
        if (gi->start && gi->start() != 0) {
            struct list_head *ptr = gi->list.prev;

            while (ptr != &gator_events) {
                gi = list_entry(ptr, struct gator_interface, list);

                if (gi->stop)
                    gi->stop();

                ptr = ptr->prev;
            }
            goto events_failure;
        }
    }

    /* cookies shall be initialized before trace_sched_start() and gator_timer_start() */
    if (cookies_initialize())
        goto cookies_failure;
    if (gator_annotate_start())
        goto annotate_failure;
    if (gator_trace_sched_start())
        goto sched_failure;
    if (gator_trace_power_start())
        goto power_failure;
    if (gator_trace_gpu_start())
        goto gpu_failure;
    if (gator_timer_start(gator_timer_count))
        goto timer_failure;
    if (gator_notifier_start())
        goto notifier_failure;

    return 0;

notifier_failure:
    gator_timer_stop();
timer_failure:
    gator_trace_gpu_stop();
gpu_failure:
    gator_trace_power_stop();
power_failure:
    gator_trace_sched_stop();
sched_failure:
    gator_annotate_stop();
annotate_failure:
    cookies_release();
cookies_failure:
    /* stop all events */
    list_for_each_entry(gi, &gator_events, list)
        if (gi->stop)
            gi->stop();
events_failure:
    gator_migrate_stop();
migrate_failure:
    gator_buffer_wake_run = false;
    up(&gator_buffer_wake_sem);
    gator_buffer_wake_thread = NULL;
bwake_failure:

    return -1;
}

static void gator_stop(void)
{
    struct gator_interface *gi;

    gator_annotate_stop();
    gator_trace_sched_stop();
    gator_trace_power_stop();
    gator_trace_gpu_stop();

    /* stop all interrupt callback reads before tearing down other interfaces */
    gator_notifier_stop();  /* should be called before gator_timer_stop to avoid re-enabling the hrtimer after it has been offlined */
    gator_timer_stop();

    /* stop all events */
    list_for_each_entry(gi, &gator_events, list)
        if (gi->stop)
            gi->stop();

    gator_migrate_stop();

    gator_buffer_wake_run = false;
    up(&gator_buffer_wake_sem);
    gator_buffer_wake_thread = NULL;
}

/******************************************************************************
 * Filesystem
 ******************************************************************************/
/* fopen("buffer") */
static int gator_op_setup(void)
{
    int err = 0;
    int cpu, i;

    mutex_lock(&start_mutex);

    gator_buffer_size[SUMMARY_BUF] = SUMMARY_BUFFER_SIZE;
    gator_buffer_mask[SUMMARY_BUF] = SUMMARY_BUFFER_SIZE - 1;

    gator_buffer_size[BACKTRACE_BUF] = BACKTRACE_BUFFER_SIZE;
    gator_buffer_mask[BACKTRACE_BUF] = BACKTRACE_BUFFER_SIZE - 1;

    gator_buffer_size[NAME_BUF] = NAME_BUFFER_SIZE;
    gator_buffer_mask[NAME_BUF] = NAME_BUFFER_SIZE - 1;

    gator_buffer_size[COUNTER_BUF] = COUNTER_BUFFER_SIZE;
    gator_buffer_mask[COUNTER_BUF] = COUNTER_BUFFER_SIZE - 1;

    gator_buffer_size[BLOCK_COUNTER_BUF] = BLOCK_COUNTER_BUFFER_SIZE;
    gator_buffer_mask[BLOCK_COUNTER_BUF] = BLOCK_COUNTER_BUFFER_SIZE - 1;

    gator_buffer_size[ANNOTATE_BUF] = ANNOTATE_BUFFER_SIZE;
    gator_buffer_mask[ANNOTATE_BUF] = ANNOTATE_BUFFER_SIZE - 1;

    gator_buffer_size[SCHED_TRACE_BUF] = SCHED_TRACE_BUFFER_SIZE;
    gator_buffer_mask[SCHED_TRACE_BUF] = SCHED_TRACE_BUFFER_SIZE - 1;

    gator_buffer_size[IDLE_BUF] = IDLE_BUFFER_SIZE;
    gator_buffer_mask[IDLE_BUF] = IDLE_BUFFER_SIZE - 1;

    gator_buffer_size[ACTIVITY_BUF] = ACTIVITY_BUFFER_SIZE;
    gator_buffer_mask[ACTIVITY_BUF] = ACTIVITY_BUFFER_SIZE - 1;

    /* Initialize percpu per buffer variables */
    for (i = 0; i < NUM_GATOR_BUFS; i++) {
        /* Verify buffers are a power of 2 */
        if (gator_buffer_size[i] & (gator_buffer_size[i] - 1)) {
            err = -ENOEXEC;
            goto setup_error;
        }

        for_each_present_cpu(cpu) {
            per_cpu(gator_buffer_read, cpu)[i] = 0;
            per_cpu(gator_buffer_write, cpu)[i] = 0;
            per_cpu(gator_buffer_commit, cpu)[i] = 0;
            per_cpu(buffer_space_available, cpu)[i] = true;
            per_cpu(gator_buffer_commit_time, cpu) = gator_live_rate;

            /* Annotation is a special case that only uses a single buffer */
            if (cpu > 0 && i == ANNOTATE_BUF) {
                per_cpu(gator_buffer, cpu)[i] = NULL;
                continue;
            }

            per_cpu(gator_buffer, cpu)[i] = vmalloc(gator_buffer_size[i]);
            if (!per_cpu(gator_buffer, cpu)[i]) {
                err = -ENOMEM;
                goto setup_error;
            }
        }
    }

setup_error:
    mutex_unlock(&start_mutex);
    return err;
}

/* Actually start profiling (echo 1>/dev/gator/enable) */
static int gator_op_start(void)
{
    int err = 0;

    mutex_lock(&start_mutex);

    if (gator_started || gator_start())
        err = -EINVAL;
    else
        gator_started = 1;

    mutex_unlock(&start_mutex);

    return err;
}

/* echo 0>/dev/gator/enable */
static void gator_op_stop(void)
{
    mutex_lock(&start_mutex);

    if (gator_started) {
        gator_stop();

        mutex_lock(&gator_buffer_mutex);

        gator_started = 0;
        gator_monotonic_started = 0;
        cookies_release();
        wake_up(&gator_buffer_wait);

        mutex_unlock(&gator_buffer_mutex);
    }

    mutex_unlock(&start_mutex);
}

static void gator_shutdown(void)
{
    int cpu, i;

    mutex_lock(&start_mutex);

    for_each_present_cpu(cpu) {
        mutex_lock(&gator_buffer_mutex);
        for (i = 0; i < NUM_GATOR_BUFS; i++) {
            vfree(per_cpu(gator_buffer, cpu)[i]);
            per_cpu(gator_buffer, cpu)[i] = NULL;
            per_cpu(gator_buffer_read, cpu)[i] = 0;
            per_cpu(gator_buffer_write, cpu)[i] = 0;
            per_cpu(gator_buffer_commit, cpu)[i] = 0;
            per_cpu(buffer_space_available, cpu)[i] = true;
            per_cpu(gator_buffer_commit_time, cpu) = 0;
        }
        mutex_unlock(&gator_buffer_mutex);
    }

    memset(&sent_core_name, 0, sizeof(sent_core_name));

    mutex_unlock(&start_mutex);
}

static int gator_set_backtrace(unsigned long val)
{
    int err = 0;

    mutex_lock(&start_mutex);

    if (gator_started)
        err = -EBUSY;
    else
        gator_backtrace_depth = val;

    mutex_unlock(&start_mutex);

    return err;
}

static ssize_t enable_read(struct file *file, char __user *buf, size_t count, loff_t *offset)
{
    return gatorfs_ulong_to_user(gator_started, buf, count, offset);
}

static ssize_t enable_write(struct file *file, char const __user *buf, size_t count, loff_t *offset)
{
    unsigned long val = 0;
    int retval = 0;

    if (*offset)
        return -EINVAL;

    retval = gatorfs_ulong_from_user(&val, buf, count);
    if (retval)
        return retval;

    if (val)
        retval = gator_op_start();
    else
        gator_op_stop();

    if (retval)
        return retval;
    return count;
}

static const struct file_operations enable_fops = {
    .read = enable_read,
    .write = enable_write,
};

static int userspace_buffer_open(struct inode *inode, struct file *file)
{
    int err = -EPERM;

    if (!capable(CAP_SYS_ADMIN))
        return -EPERM;

    if (test_and_set_bit_lock(0, &gator_buffer_opened))
        return -EBUSY;

    err = gator_op_setup();
    if (err)
        goto fail;

    /* NB: the actual start happens from userspace
     * echo 1 >/dev/gator/enable
     */

    return 0;

fail:
    __clear_bit_unlock(0, &gator_buffer_opened);
    return err;
}

static int userspace_buffer_release(struct inode *inode, struct file *file)
{
    gator_op_stop();
    gator_shutdown();
    __clear_bit_unlock(0, &gator_buffer_opened);
    return 0;
}

static ssize_t userspace_buffer_read(struct file *file, char __user *buf, size_t count, loff_t *offset)
{
    int commit, length1, length2, read;
    char *buffer1;
    char *buffer2;
    int cpu, buftype;
    int written = 0;

    /* ensure there is enough space for a whole frame */
    if (count < userspace_buffer_size || *offset)
        return -EINVAL;

    /* sleep until the condition is true or a signal is received the
     * condition is checked each time gator_buffer_wait is woken up
     */
    wait_event_interruptible(gator_buffer_wait, buffer_commit_ready(-1, -1, &cpu, &buftype) || !gator_started);

    if (signal_pending(current))
        return -EINTR;

    if (buftype == -1 || cpu == -1)
        return 0;

    mutex_lock(&gator_buffer_mutex);

    do {
        read = per_cpu(gator_buffer_read, cpu)[buftype];
        commit = per_cpu(gator_buffer_commit, cpu)[buftype];

        /* May happen if the buffer is freed during pending reads. */
        if (!per_cpu(gator_buffer, cpu)[buftype])
            break;

        /* determine the size of two halves */
        length1 = commit - read;
        length2 = 0;
        buffer1 = &(per_cpu(gator_buffer, cpu)[buftype][read]);
        buffer2 = &(per_cpu(gator_buffer, cpu)[buftype][0]);
        if (length1 < 0) {
            length1 = gator_buffer_size[buftype] - read;
            length2 = commit;
        }

        if (length1 + length2 > count - written)
            break;

        /* start, middle or end */
        if (length1 > 0 && copy_to_user(&buf[written], buffer1, length1))
            break;

        /* possible wrap around */
        if (length2 > 0 && copy_to_user(&buf[written + length1], buffer2, length2))
            break;

        per_cpu(gator_buffer_read, cpu)[buftype] = commit;
        written += length1 + length2;

        /* Wake up annotate_write if more space is available */
        if (buftype == ANNOTATE_BUF)
            wake_up(&gator_annotate_wait);
    } while (buffer_commit_ready(cpu, buftype, &cpu, &buftype));

    mutex_unlock(&gator_buffer_mutex);

    /* kick just in case we've lost an SMP event */
    wake_up(&gator_buffer_wait);

    return written > 0 ? written : -EFAULT;
}

static const struct file_operations gator_event_buffer_fops = {
    .open = userspace_buffer_open,
    .release = userspace_buffer_release,
    .read = userspace_buffer_read,
};

static ssize_t depth_read(struct file *file, char __user *buf, size_t count, loff_t *offset)
{
    return gatorfs_ulong_to_user(gator_backtrace_depth, buf, count, offset);
}

static ssize_t depth_write(struct file *file, char const __user *buf, size_t count, loff_t *offset)
{
    unsigned long val;
    int retval;

    if (*offset)
        return -EINVAL;

    retval = gatorfs_ulong_from_user(&val, buf, count);
    if (retval)
        return retval;

    retval = gator_set_backtrace(val);

    if (retval)
        return retval;
    return count;
}

static const struct file_operations depth_fops = {
    .read = depth_read,
    .write = depth_write
};

static void gator_op_create_files(struct super_block *sb, struct dentry *root)
{
    struct dentry *dir;
    int cpu;

    userspace_buffer_size = BACKTRACE_BUFFER_SIZE;
    gator_response_type = 1;
    gator_live_rate = 0;

    gatorfs_create_file(sb, root, "enable", &enable_fops);
    gatorfs_create_file(sb, root, "buffer", &gator_event_buffer_fops);
    gatorfs_create_file(sb, root, "backtrace_depth", &depth_fops);
    gatorfs_create_ro_ulong(sb, root, "buffer_size", &userspace_buffer_size);
    gatorfs_create_ulong(sb, root, "tick", &gator_timer_count);
    gatorfs_create_ulong(sb, root, "response_type", &gator_response_type);
    gatorfs_create_ro_ulong(sb, root, "version", &gator_protocol_version);
    gatorfs_create_ro_u64(sb, root, "started", &gator_monotonic_started);
    gatorfs_create_u64(sb, root, "live_rate", &gator_live_rate);

    gator_annotate_create_files(sb, root);

    /* Linux Events */
    dir = gatorfs_mkdir(sb, root, "events");
    gator_pmu_create_files(sb, root, dir);
}

/******************************************************************************
 * Module
 ******************************************************************************/

#if LINUX_VERSION_CODE >= KERNEL_VERSION(3, 15, 0)

#define GATOR_TRACEPOINTS \
    GATOR_HANDLE_TRACEPOINT(block_rq_complete); \
    GATOR_HANDLE_TRACEPOINT(cpu_frequency); \
    GATOR_HANDLE_TRACEPOINT(cpu_idle); \
    GATOR_HANDLE_TRACEPOINT(cpu_migrate_begin); \
    GATOR_HANDLE_TRACEPOINT(cpu_migrate_current); \
    GATOR_HANDLE_TRACEPOINT(cpu_migrate_finish); \
    GATOR_HANDLE_TRACEPOINT(irq_handler_exit); \
    GATOR_HANDLE_TRACEPOINT(mali_hw_counter); \
    GATOR_HANDLE_TRACEPOINT(mali_job_slots_event); \
    GATOR_HANDLE_TRACEPOINT(mali_mmu_as_in_use); \
    GATOR_HANDLE_TRACEPOINT(mali_mmu_as_released); \
    GATOR_HANDLE_TRACEPOINT(mali_page_fault_insert_pages); \
    GATOR_HANDLE_TRACEPOINT(mali_pm_status); \
    GATOR_HANDLE_TRACEPOINT(mali_sw_counter); \
    GATOR_HANDLE_TRACEPOINT(mali_sw_counters); \
    GATOR_HANDLE_TRACEPOINT(mali_timeline_event); \
    GATOR_HANDLE_TRACEPOINT(mali_total_alloc_pages_change); \
    GATOR_HANDLE_TRACEPOINT(mm_page_alloc); \
    GATOR_HANDLE_TRACEPOINT(mm_page_free); \
    GATOR_HANDLE_TRACEPOINT(mm_page_free_batched); \
    GATOR_HANDLE_TRACEPOINT(sched_process_exec); \
    GATOR_HANDLE_TRACEPOINT(sched_process_fork); \
    GATOR_HANDLE_TRACEPOINT(sched_process_free); \
    GATOR_HANDLE_TRACEPOINT(sched_switch); \
    GATOR_HANDLE_TRACEPOINT(softirq_exit); \
    GATOR_HANDLE_TRACEPOINT(task_rename); \

#define GATOR_HANDLE_TRACEPOINT(probe_name) \
    struct tracepoint *gator_tracepoint_##probe_name
GATOR_TRACEPOINTS;
#undef GATOR_HANDLE_TRACEPOINT

static void gator_save_tracepoint(struct tracepoint *tp, void *priv)
{
    pr_debug("gator: gator_save_tracepoint(%s)\n", tp->name);
#define GATOR_HANDLE_TRACEPOINT(probe_name) \
    do { \
        if (strcmp(tp->name, #probe_name) == 0) { \
            gator_tracepoint_##probe_name = tp; \
            return; \
        } \
    } while (0)
GATOR_TRACEPOINTS;
#undef GATOR_HANDLE_TRACEPOINT
}

#if defined(CONFIG_MODULES)

static void gator_unsave_tracepoint(struct tracepoint *tp, void *priv)
{
    pr_debug("gator: gator_unsave_tracepoint(%s)\n", tp->name);
#define GATOR_HANDLE_TRACEPOINT(probe_name) \
    do { \
        if (strcmp(tp->name, #probe_name) == 0) { \
            gator_tracepoint_##probe_name = NULL; \
            return; \
        } \
    } while (0)
GATOR_TRACEPOINTS;
#undef GATOR_HANDLE_TRACEPOINT
}

int gator_new_tracepoint_module(struct notifier_block * nb, unsigned long action, void * data)
{
    struct tp_module * tp_mod = (struct tp_module *) data;
<<<<<<< HEAD
#if LINUX_VERSION_CODE >= KERNEL_VERSION(4, 19, 0)
    tracepoint_ptr_t * begin = tp_mod->mod->tracepoints_ptrs;
    tracepoint_ptr_t * end = tp_mod->mod->tracepoints_ptrs + tp_mod->mod->num_tracepoints;
#else
    struct tracepoint * const * begin = tp_mod->mod->tracepoints_ptrs;
    struct tracepoint * const * end = tp_mod->mod->tracepoints_ptrs + tp_mod->mod->num_tracepoints;
#endif
=======
#ifdef CONFIG_HAVE_ARCH_PREL32_RELOCATIONS
    struct tracepoint * const * begin = offset_to_ptr(tp_mod->mod->tracepoints_ptrs);
#else
    struct tracepoint * const * begin = tp_mod->mod->tracepoints_ptrs;
#endif
    struct tracepoint * const * end = begin + tp_mod->mod->num_tracepoints;
>>>>>>> 9815e8e8

    pr_debug("gator: new tracepoint module registered %s\n", tp_mod->mod->name);

    if (action == MODULE_STATE_COMING)
    {
        for (; begin != end; ++begin) {
#if LINUX_VERSION_CODE >= KERNEL_VERSION(4, 19, 0)
            gator_save_tracepoint(tracepoint_ptr_deref(begin), NULL);
#else
            gator_save_tracepoint(*begin, NULL);
#endif
        }
    }
    else if (action == MODULE_STATE_GOING)
    {
        for (; begin != end; ++begin) {
#if LINUX_VERSION_CODE >= KERNEL_VERSION(4, 19, 0)
            gator_unsave_tracepoint(tracepoint_ptr_deref(begin), NULL);
#else
            gator_unsave_tracepoint(*begin, NULL);
#endif
        }
    }
    else
    {
        pr_debug("gator: unexpected action value in gator_new_tracepoint_module: 0x%lx\n", action);
    }

    return 0;
}

static struct notifier_block tracepoint_notifier_block = {
    .notifier_call = gator_new_tracepoint_module
};

#endif

#endif


/* The user may define 'CONFIG_GATOR_DO_NOT_ONLINE_CORES_AT_STARTUP' to prevent offline cores from being
 * started when gator is loaded, or alternatively they can set 'disable_cpu_onlining' when module is loaded */
#if defined(CONFIG_SMP) && !defined(CONFIG_GATOR_DO_NOT_ONLINE_CORES_AT_STARTUP)
MODULE_PARM_DESC(disable_cpu_onlining, "Do not online all cores when module starts");
static bool disable_cpu_onlining;
module_param(disable_cpu_onlining, bool, 0644);
#endif

static int __init gator_module_init(void)
{
#if LINUX_VERSION_CODE >= KERNEL_VERSION(3, 15, 0)
    /* scan kernel built in tracepoints */
    for_each_kernel_tracepoint(gator_save_tracepoint, NULL);
#if defined(CONFIG_MODULES)
    /* register for notification of new tracepoint modules */
    register_tracepoint_module_notifier(&tracepoint_notifier_block);
#endif
#endif

    if (gatorfs_register())
        return -1;

    if (gator_init()) {
        gatorfs_unregister();
        return -1;
    }

    setup_deferrable_timer_on_stack(&gator_buffer_wake_up_timer, gator_buffer_wake_up, 0);

#if defined(CONFIG_SMP) && !defined(CONFIG_GATOR_DO_NOT_ONLINE_CORES_AT_STARTUP)
    /* Online all cores */
    if (!disable_cpu_onlining) {
        int cpu;
        for_each_present_cpu(cpu) {
            if (!cpu_online(cpu)) {
                pr_notice("gator: Onlining cpu %i\n", cpu);
                cpu_up(cpu);
            }
        }
    }
#endif

    /* Initialize the list of cpuids */
    memset(gator_cpuids, -1, sizeof(gator_cpuids));
    on_each_cpu(gator_read_cpuid, NULL, 1);

    return 0;
}

static void __exit gator_module_exit(void)
{
#if (LINUX_VERSION_CODE >= KERNEL_VERSION(3, 15, 0)) && defined(CONFIG_MODULES)
    /* unregister for notification of new tracepoint modules */
    unregister_tracepoint_module_notifier(&tracepoint_notifier_block);
#endif

    del_timer_sync(&gator_buffer_wake_up_timer);
    tracepoint_synchronize_unregister();
    gator_exit();
    gatorfs_unregister();
    gator_pmu_exit();
}

module_init(gator_module_init);
module_exit(gator_module_exit);

MODULE_LICENSE("GPL");
MODULE_AUTHOR("Arm Ltd");
MODULE_DESCRIPTION("Gator system profiler");
#define STRIFY2(ARG) #ARG
#define STRIFY(ARG) STRIFY2(ARG)
MODULE_VERSION(STRIFY(PROTOCOL_VERSION));<|MERGE_RESOLUTION|>--- conflicted
+++ resolved
@@ -1389,7 +1389,6 @@
 int gator_new_tracepoint_module(struct notifier_block * nb, unsigned long action, void * data)
 {
     struct tp_module * tp_mod = (struct tp_module *) data;
-<<<<<<< HEAD
 #if LINUX_VERSION_CODE >= KERNEL_VERSION(4, 19, 0)
     tracepoint_ptr_t * begin = tp_mod->mod->tracepoints_ptrs;
     tracepoint_ptr_t * end = tp_mod->mod->tracepoints_ptrs + tp_mod->mod->num_tracepoints;
@@ -1397,14 +1396,6 @@
     struct tracepoint * const * begin = tp_mod->mod->tracepoints_ptrs;
     struct tracepoint * const * end = tp_mod->mod->tracepoints_ptrs + tp_mod->mod->num_tracepoints;
 #endif
-=======
-#ifdef CONFIG_HAVE_ARCH_PREL32_RELOCATIONS
-    struct tracepoint * const * begin = offset_to_ptr(tp_mod->mod->tracepoints_ptrs);
-#else
-    struct tracepoint * const * begin = tp_mod->mod->tracepoints_ptrs;
-#endif
-    struct tracepoint * const * end = begin + tp_mod->mod->num_tracepoints;
->>>>>>> 9815e8e8
 
     pr_debug("gator: new tracepoint module registered %s\n", tp_mod->mod->name);
 
